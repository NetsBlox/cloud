pub(crate) mod metrics;

use crate::collaboration_invites::actions::CollaborationInviteActions;
use crate::common::api::{oauth, NewUser, ProjectId, UserRole};
use crate::friends::actions::FriendActions;
use crate::groups::actions::GroupActions;
use crate::libraries::actions::LibraryActions;
use crate::network::actions::NetworkActions;
use crate::oauth::actions::OAuthActions;
use crate::projects::ProjectActions;
use crate::services::hosts::actions::HostActions;
use crate::services::settings::actions::SettingsActions;
use crate::users::actions::{UserActionData, UserActions};
//pub use self::
use actix_web::rt::time;
use lazy_static::lazy_static;
use lettre::message::Mailbox;
use lettre::transport::smtp::authentication::Credentials;
use lettre::SmtpTransport;
use log::{error, info, warn};
use lru::LruCache;
use mongodb::bson::{doc, Document};
use mongodb::options::{FindOptions, IndexOptions};
use netsblox_cloud_common::api;
use rusoto_core::credential::StaticProvider;
use rusoto_core::Region;
use serde::{Deserialize, Serialize};
use std::collections::HashSet;
use std::net::IpAddr;
use std::sync::{Arc, RwLock};
use std::time::Duration;
use tokio::sync::RwLock as AsyncRwLock;

use crate::common::api::SaveState;
use crate::common::{
    AuthorizedServiceHost, BannedAccount, CollaborationInvite, FriendLink, Group, Library,
    OAuthClient, OAuthToken, ProjectMetadata, SetPasswordToken, User,
};
use crate::common::{OccupantInvite, SentMessage};
use crate::config::Settings;
use crate::errors::{InternalError, UserError};
use crate::network::topology::{SetStorage, TopologyActor};
use actix::{Actor, Addr};
use futures::TryStreamExt;
use mongodb::{Client, Collection, IndexModel};
use rusoto_s3::{CreateBucketRequest, S3Client, S3};

// This is lazy_static to ensure it is shared between threads
// TODO: it would be nice to be able to configure the cache size from the settings
// TODO: move the cache to something that isn't shared btwn tests...
lazy_static! {
    static ref MEMBERSHIP_CACHE: Arc<AsyncRwLock<LruCache<String, bool>>> =
        Arc::new(AsyncRwLock::new(LruCache::new(1000)));
}
lazy_static! {
    static ref PROJECT_CACHE: Arc<RwLock<LruCache<api::ProjectId, ProjectMetadata>>> =
        Arc::new(RwLock::new(LruCache::new(500)));
}
lazy_static! {
    static ref ADMIN_CACHE: Arc<AsyncRwLock<LruCache<String, bool>>> =
        Arc::new(AsyncRwLock::new(LruCache::new(1000)));
}

lazy_static! {
    static ref FRIEND_CACHE: Arc<RwLock<LruCache<String, Vec<String>>>> =
        Arc::new(RwLock::new(LruCache::new(1000)));
}

#[derive(Clone)]
pub struct AppData {
    bucket: String,
    tor_exit_nodes: Collection<TorNode>,
    s3: S3Client,
    pub(crate) settings: Settings,
    pub(crate) network: Addr<TopologyActor>,
    pub(crate) groups: Collection<Group>,
    pub(crate) users: Collection<User>,
    pub(crate) banned_accounts: Collection<BannedAccount>,
    friends: Collection<FriendLink>,
    // TODO: make a "cached collection type"?
    pub(crate) project_metadata: Collection<ProjectMetadata>,
    pub(crate) libraries: Collection<Library>,
    pub(crate) authorized_services: Collection<AuthorizedServiceHost>,

    pub(crate) password_tokens: Collection<SetPasswordToken>,
    pub(crate) recorded_messages: Collection<SentMessage>,
    pub(crate) collab_invites: Collection<CollaborationInvite>,
    pub(crate) occupant_invites: Collection<OccupantInvite>,

    pub(crate) oauth_clients: Collection<OAuthClient>,
    pub(crate) oauth_tokens: Collection<OAuthToken>,
    pub(crate) oauth_codes: Collection<oauth::Code>,

    pub(crate) metrics: metrics::Metrics,
    mailer: SmtpTransport,
    sender: Mailbox,
}

impl AppData {
    pub fn new(
        client: Client,
        settings: Settings,
        network: Option<Addr<TopologyActor>>,
        prefix: Option<&str>,
    ) -> AppData {
        // Blob storage
        let region = Region::Custom {
            name: settings.s3.region_name.clone(),
            endpoint: settings.s3.endpoint.clone(),
        };
        let s3 = S3Client::new_with(
            rusoto_core::request::HttpClient::new().expect("Failed to create HTTP client"),
            StaticProvider::new(
                settings.s3.credentials.access_key.clone(),
                settings.s3.credentials.secret_key.clone(),
                None,
                None,
            ),
            region,
        );

        // Email
        let credentials = Credentials::new(
            settings.email.smtp.username.clone(),
            settings.email.smtp.password.clone(),
        );
        let mailer = SmtpTransport::relay(&settings.email.smtp.host)
            .expect("Unable to connect to SMTP host.")
            .credentials(credentials)
            .build();
        let sender = settings
            .email
            .sender
            .parse()
            .expect("Invalid sender email address.");

        // Database collections
        let db = client.database(&settings.database.name);
        let prefix = prefix.unwrap_or("");
        let groups = db.collection::<Group>(&(prefix.to_owned() + "groups"));
        let password_tokens =
            db.collection::<SetPasswordToken>(&(prefix.to_owned() + "passwordTokens"));
        let users = db.collection::<User>(&(prefix.to_owned() + "users"));
        let banned_accounts =
            db.collection::<BannedAccount>(&(prefix.to_owned() + "bannedAccounts"));
        let project_metadata = db.collection::<ProjectMetadata>(&(prefix.to_owned() + "projects"));
        let libraries = db.collection::<Library>(&(prefix.to_owned() + "libraries"));
        let authorized_services =
            db.collection::<AuthorizedServiceHost>(&(prefix.to_owned() + "authorizedServices"));
        let collab_invites =
            db.collection::<CollaborationInvite>(&(prefix.to_owned() + "collaborationInvitations"));
        let occupant_invites =
            db.collection::<OccupantInvite>(&(prefix.to_owned() + "occupantInvites"));
        let friends = db.collection::<FriendLink>(&(prefix.to_owned() + "friends"));
        let recorded_messages =
            db.collection::<SentMessage>(&(prefix.to_owned() + "recordedMessages"));
        let network = network.unwrap_or_else(|| TopologyActor::new().start());
        let oauth_clients = db.collection::<OAuthClient>(&(prefix.to_owned() + "oauthClients"));
        let oauth_tokens = db.collection::<OAuthToken>(&(prefix.to_owned() + "oauthToken"));
        let oauth_codes = db.collection::<oauth::Code>(&(prefix.to_owned() + "oauthCode"));
        let tor_exit_nodes = db.collection::<TorNode>(&(prefix.to_owned() + "torExitNodes"));
        let bucket = settings.s3.bucket.clone();

        AppData {
            settings,
            network,
            s3,
            bucket,
            groups,
            users,
            banned_accounts,
            project_metadata,
            libraries,
            authorized_services,

            collab_invites,
            occupant_invites,
            password_tokens,
            friends,

            mailer,
            sender,

            oauth_clients,
            oauth_tokens,
            oauth_codes,

            metrics: metrics::Metrics::new(),

            tor_exit_nodes,
            recorded_messages,
        }
    }

    pub async fn initialize(&self) -> Result<(), InternalError> {
        // Create the s3 bucket
        let bucket = &self.settings.s3.bucket;
        let request = CreateBucketRequest {
            bucket: bucket.clone(),
            ..Default::default()
        };

        // FIXME: check if bucket exists or invalid bucket name
        if self.s3.create_bucket(request).await.is_err() {
            info!("Using existing s3 bucket.")
        };

        // Add database indexes
        let index_opts = IndexOptions::builder()
            .expire_after(Duration::from_secs(60 * 60))
            .build();
        let occupant_invite_indexes = vec![
            IndexModel::builder()
                .keys(doc! {"createdAt": 1})
                .options(index_opts)
                .build(),
            IndexModel::builder()
                .keys(doc! {"project_id": 1, "role_id": 1})
                .build(),
        ];
        self.occupant_invites
            .create_indexes(occupant_invite_indexes, None)
            .await
            .map_err(InternalError::DatabaseConnectionError)?;

        let index_opts = IndexOptions::builder()
            .expire_after(Duration::from_secs(60 * 60))
            .build();
        let token_index = IndexModel::builder()
            .keys(doc! {"createdAt": 1})
            .options(index_opts)
            .build();
        self.password_tokens
            .create_index(token_index, None)
            .await
            .map_err(InternalError::DatabaseConnectionError)?;

        self.project_metadata
            .create_indexes(
                vec![
                    IndexModel::builder().keys(doc! {"id": 1}).build(),
                    // delete broken projects after a delay
                    IndexModel::builder()
                        .keys(doc! {"deleteAt": 1})
                        .options(
                            IndexOptions::builder()
                                .expire_after(Duration::from_secs(10))
                                .sparse(true)
                                .build(),
                        )
                        .build(),
                    // delete transient projects after 1 week
                    IndexModel::builder()
                        .keys(doc! { "originTime": 1})
                        .options(
                            IndexOptions::builder()
                                .expire_after(Duration::from_secs(60 * 60 * 24 * 7))
                                .partial_filter_expression(doc! {"saveState": SaveState::Transient})
                                .background(true)
                                .build(),
                        )
                        .build(),
                ],
                None,
            )
            .await
            .map_err(InternalError::DatabaseConnectionError)?;

        self.tor_exit_nodes
            .create_index(IndexModel::builder().keys(doc! {"addr": 1}).build(), None)
            .await
            .map_err(InternalError::DatabaseConnectionError)?;

        self.network.do_send(SetStorage {
            app_data: self.clone(),
        });

        if !self.settings.security.allow_tor_login {
            self.start_update_interval();
        }

        if let Some(admin) = self.settings.admin.as_ref() {
            let user: User = NewUser {
                username: admin.username.to_owned(),
                password: Some(admin.password.to_owned()),
                email: admin.email.to_owned(),
                group_id: None,
                role: Some(UserRole::Admin),
            }
            .into();

            let query = doc! {"username": &user.username};
            let update = doc! {"$setOnInsert": &user};
            let options = mongodb::options::FindOneAndUpdateOptions::builder()
                .upsert(true)
                .build();

            self.users
                .find_one_and_update(query, update, options)
                .await
                .map_err(InternalError::DatabaseConnectionError)?;
        }

        Ok(())
    }

    fn start_update_interval(&self) {
        let tor_exit_nodes = self.tor_exit_nodes.clone();
        actix_web::rt::spawn(async move {
            let one_day = Duration::from_secs(60 * 60 * 24);
            let mut interval = time::interval(one_day);
            loop {
                if let Err(error) = update_tor_nodes(&tor_exit_nodes).await {
                    warn!("Unable to update Tor nodes: {:?}", error);
                }
                interval.tick().await;
            }
        });
    }

    pub async fn get_project_metadatum(
        &self,
        id: &ProjectId,
    ) -> Result<ProjectMetadata, UserError> {
        match self.get_cached_project(id) {
            Some(project) => Ok(project),
            None => self.get_project_and_cache(id).await,
        }
    }

    pub async fn get_project_metadata<'a>(
        &self,
        ids: impl Iterator<Item = &'a ProjectId>,
    ) -> Result<Vec<ProjectMetadata>, UserError> {
        let (mut results, missing_projects) = self.get_cached_project_metadata(ids);

        if !missing_projects.is_empty() {
            let docs: Vec<Document> = missing_projects.iter().map(|id| doc! {"id": id}).collect();
            let query = doc! {"$or": docs};
            let cursor = self
                .project_metadata
                .find(query, None)
                .await
                .map_err(InternalError::DatabaseConnectionError)?;

            let projects: Vec<_> = cursor
                .try_collect::<Vec<_>>()
                .await
                .map_err(InternalError::DatabaseConnectionError)?;

            let mut cache = PROJECT_CACHE.write().unwrap();
            projects.iter().for_each(|project| {
                cache.put(project.id.clone(), project.clone());
            });
            results.extend(projects);
        }

        Ok(results)
    }

    fn get_cached_project_metadata<'a>(
        &self,
        ids: impl Iterator<Item = &'a api::ProjectId>,
    ) -> (Vec<ProjectMetadata>, Vec<&'a api::ProjectId>) {
        let mut results = Vec::new();
        let mut missing_projects = Vec::new();
        let mut cache = PROJECT_CACHE.write().unwrap();
        for id in ids {
            match cache.get(id) {
                Some(project_metadata) => results.push(project_metadata.clone()),
                None => missing_projects.push(id),
            }
        }
        (results, missing_projects)
    }

    fn get_cached_project(&self, id: &ProjectId) -> Option<ProjectMetadata> {
        let mut cache = PROJECT_CACHE.write().unwrap();
        cache.get(id).map(|md| md.to_owned())
    }

    async fn get_project_and_cache(&self, id: &ProjectId) -> Result<ProjectMetadata, UserError> {
        let metadata = self
            .project_metadata
            .find_one(doc! {"id": id}, None)
            .await
            .map_err(InternalError::DatabaseConnectionError)?
            .ok_or(UserError::ProjectNotFoundError)?;

        let mut cache = PROJECT_CACHE.write().unwrap();
        cache.put(id.clone(), metadata);
        Ok(cache.get(id).unwrap().clone())
    }

<<<<<<< HEAD
=======
    /// Get a unique project name for the given user and preferred name.
    pub async fn get_valid_project_name(
        &self,
        owner: &str,
        basename: &str,
    ) -> Result<String, UserError> {
        projects::ensure_valid_name(basename)?;

        let query = doc! {"owner": &owner};
        let cursor = self
            .project_metadata
            .find(query, None)
            .await
            .map_err(InternalError::DatabaseConnectionError)?;
        let project_names = cursor
            .try_collect::<Vec<_>>()
            .await
            .map_err(InternalError::DatabaseConnectionError)?
            .iter()
            .map(|md| md.name.to_owned())
            .collect();

        Ok(get_unique_name(project_names, basename))
    }

    pub async fn import_project(
        &self,
        owner: &str,
        name: &str,
        roles: &mut HashMap<RoleId, RoleData>,
        save_state: Option<SaveState>,
    ) -> Result<ProjectMetadata, UserError> {
        let unique_name = self.get_valid_project_name(owner, name).await?;

        // Prepare the roles (ensure >=1 exists; upload them)
        if roles.is_empty() {
            roles.insert(
                RoleId::new(Uuid::new_v4().to_string()),
                RoleData {
                    name: "myRole".to_owned(),
                    code: "".to_owned(),
                    media: "".to_owned(),
                },
            );
        };

        let role_mds: Vec<RoleMetadata> = join_all(
            roles
                .values()
                .map(|role| self.upload_role(owner, &unique_name, role)),
        )
        .await
        .into_iter()
        .collect::<Result<Vec<RoleMetadata>, _>>()?;

        let roles: HashMap<RoleId, RoleMetadata> =
            roles.keys().cloned().zip(role_mds.into_iter()).collect();

        let save_state = save_state.unwrap_or(SaveState::Created);
        let metadata = ProjectMetadata::new(owner, &unique_name, roles, save_state);
        self.project_metadata
            .insert_one(metadata.clone(), None)
            .await
            .map_err(InternalError::DatabaseConnectionError)?;

        Ok(metadata)
    }

    async fn upload_role(
        &self,
        owner: &str,
        project_name: &str,
        role: &RoleData,
    ) -> Result<RoleMetadata, UserError> {
        let is_guest = owner.starts_with('_');
        let top_level = if is_guest { "guests" } else { "users" };
        let basepath = format!("{}/{}/{}/{}", top_level, owner, project_name, &role.name);
        let src_path = format!("{}/code.xml", &basepath);
        let media_path = format!("{}/media.xml", &basepath);

        self.upload(&media_path, role.media.to_owned()).await?;
        self.upload(&src_path, role.code.to_owned()).await?;

        Ok(RoleMetadata {
            name: role.name.to_owned(),
            code: src_path,
            media: media_path,
            updated: DateTime::now(),
        })
    }

    async fn delete(&self, key: String) -> Result<(), UserError> {
        let request = DeleteObjectRequest {
            bucket: self.bucket.clone(),
            key,
            ..Default::default()
        };

        self.s3
            .delete_object(request)
            .await
            .map_err(|_err| InternalError::S3Error)?;

        Ok(())
    }

    async fn upload(&self, key: &str, body: String) -> Result<PutObjectOutput, InternalError> {
        let request = PutObjectRequest {
            bucket: self.bucket.clone(),
            key: String::from(key),
            body: Some(String::into_bytes(body).into()),
            ..Default::default()
        };
        self.s3.put_object(request).await.map_err(|err| {
            warn!("Unable to upload to s3: {}", err);
            InternalError::S3Error
        })
    }

    async fn download(&self, key: &str) -> Result<String, InternalError> {
        let request = GetObjectRequest {
            bucket: self.bucket.clone(),
            key: String::from(key),
            ..Default::default()
        };

        let output = self
            .s3
            .get_object(request)
            .await
            .map_err(|_err| InternalError::S3Error)?;
        let byte_str = output
            .body
            .unwrap()
            .map_ok(|b| b.to_vec())
            .try_concat()
            .await
            .map_err(|_err| InternalError::S3ContentError)?;

        String::from_utf8(byte_str).map_err(|_err| InternalError::S3ContentError)
    }

    pub async fn fetch_project(&self, metadata: &ProjectMetadata) -> Result<Project, UserError> {
        let (keys, values): (Vec<_>, Vec<_>) = metadata.roles.clone().into_iter().unzip();
        // TODO: make fetch_role fallible
        let role_data = join_all(values.iter().map(|v| self.fetch_role(v))).await;

        let roles = keys
            .into_iter()
            .zip(role_data)
            .filter_map(|(k, data)| data.map(|d| (k, d)).ok())
            .collect::<HashMap<RoleId, _>>();

        Ok(Project {
            id: metadata.id.to_owned(),
            name: metadata.name.to_owned(),
            owner: metadata.owner.to_owned(),
            updated: metadata.updated.to_owned(),
            state: metadata.state.to_owned(),
            collaborators: metadata.collaborators.to_owned(),
            origin_time: metadata.origin_time,
            save_state: metadata.save_state.to_owned(),
            roles,
        })
    }

    pub async fn delete_project(
        &self,
        metadata: ProjectMetadata,
    ) -> Result<ProjectMetadata, UserError> {
        let query = doc! {"id": &metadata.id};
        let metadata = self
            .project_metadata
            .find_one_and_delete(query, None)
            .await
            .map_err(InternalError::DatabaseConnectionError)?
            .ok_or(UserError::ProjectNotFoundError)?;

        let paths = metadata
            .roles
            .clone()
            .into_values()
            .flat_map(|role| vec![role.code, role.media]);

        join_all(paths.map(move |path| self.delete(path)))
            .await
            .into_iter()
            .collect::<Result<Vec<_>, _>>()?;

        // TODO: send update to any current occupants
        Ok(metadata)
    }

    pub async fn fetch_role(&self, metadata: &RoleMetadata) -> Result<RoleData, InternalError> {
        let (code, media) = join!(
            self.download(&metadata.code),
            self.download(&metadata.media),
        );
        Ok(RoleData {
            name: metadata.name.to_owned(),
            code: code?,
            media: media?,
        })
    }

    /// Send updated room state and update project cache when room structure is changed or renamed
    pub fn on_room_changed(&self, updated_project: ProjectMetadata) {
        self.network.do_send(topology::SendRoomState {
            project: updated_project.clone(),
        });

        self.update_project_cache(updated_project);
    }

    pub async fn save_role(
        &self,
        metadata: &ProjectMetadata,
        role_id: &RoleId,
        role: RoleData,
    ) -> Result<ProjectMetadata, UserError> {
        let role_md = self
            .upload_role(&metadata.owner, &metadata.name, &role)
            .await?;

        // check if the (public) project needs to be re-approved
        let state = match metadata.state {
            PublishState::Public => {
                let needs_approval = libraries::is_approval_required(&role.code);
                if needs_approval {
                    PublishState::PendingApproval
                } else {
                    PublishState::Public
                }
            }
            _ => metadata.state.clone(),
        };

        let query = doc! {"id": &metadata.id};
        let update = doc! {
            "$set": {
                &format!("roles.{}", role_id): role_md,
                "saveState": SaveState::Saved,
                "state": state,
            }
        };
        let options = FindOneAndUpdateOptions::builder()
            .return_document(ReturnDocument::After)
            .build();

        let updated_metadata = self
            .project_metadata
            .find_one_and_update(query, update, options)
            .await
            .map_err(InternalError::DatabaseConnectionError)?
            .ok_or(UserError::ProjectNotFoundError)?;

        self.on_room_changed(updated_metadata.clone());

        Ok(updated_metadata)
    }

    pub async fn create_role(
        &self,
        metadata: ProjectMetadata,
        role_data: RoleData,
    ) -> Result<ProjectMetadata, UserError> {
        let mut role_md = self
            .upload_role(&metadata.owner, &metadata.name, &role_data)
            .await?;

        let options = FindOneAndUpdateOptions::builder()
            .return_document(ReturnDocument::After)
            .build();

        let role_names = metadata
            .roles
            .into_values()
            .map(|r| r.name)
            .collect::<Vec<_>>();
        let role_name = get_unique_name(role_names, &role_md.name);
        role_md.name = role_name;

        let role_id = Uuid::new_v4();
        let query = doc! {"id": metadata.id};
        let update = doc! {"$set": {&format!("roles.{}", role_id): role_md}};
        let updated_metadata = self
            .project_metadata
            .find_one_and_update(query, update, options)
            .await
            .map_err(InternalError::DatabaseConnectionError)?
            .ok_or(UserError::ProjectNotFoundError)?;

        self.on_room_changed(updated_metadata.clone());
        Ok(updated_metadata)
    }

>>>>>>> 49e27666
    // Membership queries (cached)
    pub async fn keep_members(&self, usernames: HashSet<String>) -> Result<Vec<String>, UserError> {
        let cache = MEMBERSHIP_CACHE.write().await;
        let unknown_users: Vec<_> = usernames
            .iter()
            .filter(|name| !cache.contains(*name))
            .collect();
        drop(cache); // don't hold the lock over the upcoming async boundary

        let unknown_count = unknown_users.len() as i64;
        if unknown_count > 0 {
            let opts = FindOptions::builder().limit(Some(unknown_count)).build();
            let query = doc! {"$or":
                unknown_users.into_iter().map(|name| doc!{"username": name}).collect::<Vec<_>>()
            };
            let users = self
                .users
                .find(query, opts)
                .await
                .map_err(InternalError::DatabaseConnectionError)?
                .try_collect::<Vec<_>>()
                .await
                .map_err(InternalError::DatabaseConnectionError)?;

            let mut cache = MEMBERSHIP_CACHE.write().await;
            users.into_iter().for_each(|usr| {
                cache.put(usr.username, usr.group_id.is_some());
            });
        }

        let mut cache = MEMBERSHIP_CACHE.write().await;
        let members: Vec<_> = usernames
            .into_iter()
            .filter(|name| {
                // Although unlikely, it's possible that the entries
                // have been invalidated from the cache while looking up
                // the unknown users. In this case, we will be conservative
                // and just assume they are members.
                let is_member = cache.get(name).unwrap_or(&true);
                *is_member
            })
            .collect();

        Ok(members)
    }

    // Cached admin-checking
    pub async fn is_admin(&self, username: &str) -> bool {
        let cache = ADMIN_CACHE.write().await;
        let needs_lookup = !cache.contains(username);
        drop(cache); // don't hold the lock during the database query

        if needs_lookup {
            let query = doc! {"username": &username};
            let is_admin = self
                .users
                .find_one(query, None)
                .await
                .map_err(|err| {
                    error!("Database error: {:?}", err);
                    InternalError::DatabaseConnectionError(err)
                })
                .ok()
                .flatten()
                .map(|user| matches!(user.role, UserRole::Admin))
                .unwrap_or(false);

            let mut cache = ADMIN_CACHE.write().await;
            cache.put(username.to_owned(), is_admin);
        }

        let mut cache = ADMIN_CACHE.write().await;
        cache
            .get(username)
            .map(|is_admin| is_admin.to_owned())
            .unwrap_or(false)
    }

    // Friend-related features
<<<<<<< HEAD
=======
    fn get_cached_friends(&self, username: &str) -> Option<Vec<String>> {
        let mut cache = FRIEND_CACHE.write().unwrap();
        cache.get(username).map(|friends| friends.to_owned())
    }

    async fn lookup_friends(&self, username: &str) -> Result<Vec<String>, UserError> {
        let query = doc! {"username": &username};
        let user = self
            .users
            .find_one(query, None)
            .await
            .map_err(InternalError::DatabaseConnectionError)?
            .ok_or(UserError::UserNotFoundError)?;

        let is_universal_friend = matches!(user.role, UserRole::Admin);

        let friend_names: Vec<_> = if is_universal_friend {
            self.users
                .find(doc! {}, None)
                .await
                .map_err(InternalError::DatabaseConnectionError)?
                .try_collect::<Vec<User>>()
                .await
                .map_err(InternalError::DatabaseConnectionError)?
                .into_iter()
                .map(|user| user.username)
                .filter(|name| name != username)
                .collect()
        } else if let Some(group_id) = user.group_id {
            // get owner + all members
            let query = doc! {"id": &group_id};
            let group = self
                .groups
                .find_one(query, None)
                .await
                .map_err(InternalError::DatabaseConnectionError)?
                .ok_or(UserError::GroupNotFoundError)?;
            let members = self.lookup_members(std::iter::once(&group_id)).await?;

            std::iter::once(group.owner)
                .chain(members.into_iter().map(|user| user.username))
                .filter(|name| name != username)
                .collect()
        } else {
            // look up:
            //   - members of any group we own
            //   - accepted friend requests/links
            let query = doc! {"owner": &username};
            let groups = self
                .groups
                .find(query, None)
                .await
                .map_err(InternalError::DatabaseConnectionError)?
                .try_collect::<Vec<_>>()
                .await
                .map_err(InternalError::DatabaseConnectionError)?;
            let group_ids = groups.into_iter().map(|group| group.id);
            let members = self.lookup_members(group_ids).await?;

            let query = doc! {"$or": [
                {"sender": &username, "state": FriendLinkState::Approved},
                {"recipient": &username, "state": FriendLinkState::Approved}
            ]};
            let cursor = self
                .friends
                .find(query, None)
                .await
                .map_err(InternalError::DatabaseConnectionError)?;
            let links = cursor
                .try_collect::<Vec<_>>()
                .await
                .map_err(InternalError::DatabaseConnectionError)?;

            links
                .into_iter()
                .map(|l| {
                    if l.sender == username {
                        l.recipient
                    } else {
                        l.sender
                    }
                })
                .chain(members.into_iter().map(|user| user.username))
                .collect()
        };

        Ok(friend_names)
    }

    async fn lookup_members<T>(
        &self,
        group_ids: impl Iterator<Item = T>,
    ) -> Result<Vec<User>, UserError>
    where
        T: Borrow<GroupId>,
    {
        let member_queries: Vec<_> = group_ids.map(|id| doc! {"groupId": id.borrow()}).collect();
        if !member_queries.is_empty() {
            let query = doc! {"$or": member_queries};

            let members = self
                .users
                .find(query, None)
                .await
                .map_err(InternalError::DatabaseConnectionError)?
                .try_collect::<Vec<_>>()
                .await
                .map_err(InternalError::DatabaseConnectionError)?;

            Ok(members)
        } else {
            Ok(Vec::new())
        }
    }

    /// Invalidate the relevant cached values when a user is added or removed
    /// from a group
    pub async fn group_members_updated(&self, group_id: &GroupId) {
        if let Ok(members) = self.lookup_members(std::iter::once(group_id)).await {
            let mut cache = FRIEND_CACHE.write().unwrap();
            members.into_iter().for_each(|user| {
                cache.pop(&user.username);
            });
        } else {
            error!("Error occurred while retrieving members for {}", group_id);
        }
    }

    pub async fn get_friends(&self, username: &str) -> Result<Vec<String>, UserError> {
        let friend_names = if let Some(names) = self.get_cached_friends(username) {
            names
        } else {
            let names = self.lookup_friends(username).await?;
            let mut cache = FRIEND_CACHE.write().unwrap();
            cache.put(username.to_owned(), names.clone());
            names
        };
        Ok(friend_names)
    }

    pub async fn unfriend(&self, owner: &str, friend: &str) -> Result<FriendLink, UserError> {
        let query = doc! {
            "$or": [
                {"sender": &owner, "recipient": &friend, "state": FriendLinkState::Approved},
                {"sender": &friend, "recipient": &owner, "state": FriendLinkState::Approved}
            ]
        };
        let link = self
            .friends
            .find_one_and_delete(query, None)
            .await
            .map_err(InternalError::DatabaseConnectionError)?
            .ok_or(UserError::FriendNotFoundError)?;

        // invalidate friend cache
        let mut cache = FRIEND_CACHE.write().unwrap();
        cache.pop(owner);
        cache.pop(friend);
        Ok(link)
    }

    pub async fn block_user(&self, owner: &str, other_user: &str) -> Result<FriendLink, UserError> {
        let query = doc! {
            "$or": [
                {"sender": &owner, "recipient": &other_user},
                {"sender": &other_user, "recipient": &owner}
            ]
        };
        let link = FriendLink::new(
            owner.to_owned(),
            other_user.to_owned(),
            Some(FriendLinkState::Blocked),
        );
        let update = doc! {
            "$set": {
                "state": &link.state,
                "updatedAt": &link.updated_at,
            },
            "$setOnInsert": {
                "createdAt": &link.created_at,
            },
        };
        let options = FindOneAndUpdateOptions::builder()
            .return_document(ReturnDocument::Before)
            .upsert(true)
            .build();

        let original = self
            .friends
            .find_one_and_update(query, update, options)
            .await
            .map_err(InternalError::DatabaseConnectionError)?;

        // invalidate friend cache
        if let Some(mut original) = original {
            let mut cache = FRIEND_CACHE.write().unwrap();
            cache.pop(owner);
            cache.pop(other_user);

            original.state = link.state;
            original.updated_at = link.updated_at;

            Ok(original)
        } else {
            Ok(link)
        }
    }

    pub async fn unblock_user(&self, owner: &str, other_user: &str) -> Result<(), UserError> {
        let query = doc! {
            "sender": &owner,
            "recipient": &other_user,
            "state": FriendLinkState::Blocked,
        };
        self.friends
            .delete_one(query, None)
            .await
            .map_err(InternalError::DatabaseConnectionError)?;

        // No need to invalidate cache since it only caches the list of friend names
        Ok(())
    }

    pub async fn list_invites(&self, owner: &str) -> Result<Vec<FriendInvite>, UserError> {
        let query = doc! {"recipient": &owner, "state": FriendLinkState::Pending}; // TODO: ensure they are still pending
        let cursor = self
            .friends
            .find(query, None)
            .await
            .map_err(InternalError::DatabaseConnectionError)?;
        let invites: Vec<FriendInvite> = cursor
            .try_collect::<Vec<_>>()
            .await
            .map_err(InternalError::DatabaseConnectionError)?
            .into_iter()
            .map(|link| link.into())
            .collect();

        Ok(invites)
    }

    pub async fn send_invite(
        &self,
        owner: &str,
        recipient: &str,
    ) -> Result<FriendLinkState, UserError> {
        let query = doc! {
            "sender": &recipient,
            "recipient": &owner,
            "state": FriendLinkState::Pending
        };

        let update = doc! {"$set": {"state": FriendLinkState::Approved}};
        let approved_existing = self
            .friends
            .update_one(query, update, None)
            .await
            .map_err(InternalError::DatabaseConnectionError)?
            .modified_count
            > 0;

        let state = if approved_existing {
            let mut cache = FRIEND_CACHE.write().unwrap();
            cache.pop(owner);
            cache.pop(recipient);

            // TODO: send msg about removing the existing invite

            FriendLinkState::Approved
        } else {
            let query = doc! {
                "$or": [
                    {"sender": &owner, "recipient": &recipient, "state": FriendLinkState::Blocked},
                    {"sender": &recipient, "recipient": &owner, "state": FriendLinkState::Blocked},
                    {"sender": &owner, "recipient": &recipient, "state": FriendLinkState::Approved},
                    {"sender": &recipient, "recipient": &owner, "state": FriendLinkState::Approved},
                ]
            };

            let link = FriendLink::new(owner.to_owned(), recipient.to_owned(), None);
            let update = doc! {"$setOnInsert": &link};
            let options = FindOneAndUpdateOptions::builder().upsert(true).build();
            let result = self
                .friends
                .find_one_and_update(query, update, options)
                .await
                .map_err(InternalError::DatabaseConnectionError)?;

            if let Some(link) = result {
                // user is already blocked or approved
                link.state
            } else {
                // new friend link
                let request: FriendInvite = link.into();
                self.network
                    .send(network::topology::FriendRequestChangeMsg::new(
                        network::topology::ChangeType::Add,
                        request.clone(),
                    ))
                    .await
                    .map_err(InternalError::ActixMessageError)?;

                FriendLinkState::Pending
            }
        };

        Ok(state)
    }

    pub async fn respond_to_request(
        &self,
        recipient: &str,
        sender: &str,
        resp: FriendLinkState,
    ) -> Result<FriendLink, UserError> {
        let query = doc! {
          "recipient": &recipient,
          "sender": &sender,
          "state": FriendLinkState::Pending
        };
        let update = doc! {"$set": {"state": &resp}};

        let options = FindOneAndUpdateOptions::builder()
            .return_document(ReturnDocument::After)
            .build();

        let link = self
            .friends
            .find_one_and_update(query, update, options)
            .await
            .map_err(InternalError::DatabaseConnectionError)?
            .ok_or(UserError::InviteNotFoundError)?;

        let friend_list_changed = matches!(resp, FriendLinkState::Approved);
        if friend_list_changed {
            // invalidate cache
            let mut cache = FRIEND_CACHE.write().unwrap();
            cache.pop(sender);
            cache.pop(recipient);
        }

        let request: FriendInvite = link.clone().into();
        self.network
            .send(network::topology::FriendRequestChangeMsg::new(
                network::topology::ChangeType::Remove,
                request.clone(),
            ))
            .await
            .map_err(InternalError::ActixMessageError)?;

        Ok(link)
    }

>>>>>>> 49e27666
    // Tor-related restrictions
    pub async fn ensure_not_tor_ip(&self, ip_addr: &IpAddr) -> Result<(), UserError> {
        let ip_addr = ip_addr.to_string();
        let query = doc! {"addr": &ip_addr};
        let node = self
            .tor_exit_nodes
            .find_one(query, None)
            .await
            .map_err(InternalError::DatabaseConnectionError)?;

        if node.is_some() {
            Err(UserError::TorAddressError)
        } else if is_opera_vpn(&ip_addr) {
            Err(UserError::OperaVPNError)
        } else {
            Ok(())
        }
    }

    #[cfg(test)]
    pub(crate) async fn insert_friends(&self, friends: &[FriendLink]) -> Result<(), InternalError> {
        self.friends
            .insert_many(friends, None)
            .await
            .map_err(InternalError::DatabaseConnectionError)?;

        // clear the friend cache
        let mut cache = FRIEND_CACHE.write().unwrap();
        cache.clear();

        Ok(())
    }

    pub(crate) async fn get_friends(&self, username: &str) -> Result<Vec<String>, UserError> {
        crate::utils::get_friends(
            &self.users,
            &self.groups,
            &self.friends,
            FRIEND_CACHE.clone(),
            username,
        )
        .await
    }

    #[cfg(test)]
    pub(crate) async fn drop_all_data(&self) -> Result<(), InternalError> {
        let bucket = &self.settings.s3.bucket;
        let request = rusoto_s3::DeleteBucketRequest {
            bucket: bucket.clone(),
            ..Default::default()
        };

        if self.s3.delete_bucket(request).await.is_err() {
            info!("Bucket does not exist");
        }

        Ok(())
    }
}

impl From<actix_web::web::Data<AppData>> for ProjectActions {
    fn from(app: actix_web::web::Data<AppData>) -> ProjectActions {
        ProjectActions::new(
            app.project_metadata.clone(),
            PROJECT_CACHE.clone(),
            app.network.clone(),
            app.bucket.clone(),
            app.s3.clone(),
        )
    }
}

// TODO: replace this with a macro
impl From<AppData> for ProjectActions {
    fn from(app: AppData) -> ProjectActions {
        ProjectActions::new(
            app.project_metadata.clone(),
            PROJECT_CACHE.clone(),
            app.network.clone(),
            app.bucket.clone(),
            app.s3.clone(),
        )
    }
}

// TODO: can we pass references instead of cloning everything?
impl From<actix_web::web::Data<AppData>> for FriendActions {
    fn from(app: actix_web::web::Data<AppData>) -> FriendActions {
        FriendActions::new(
            app.friends.clone(),
            FRIEND_CACHE.clone(),
            app.users.clone(),
            app.groups.clone(),
            app.network.clone(),
        )
    }
}

impl From<AppData> for FriendActions {
    fn from(app: AppData) -> FriendActions {
        FriendActions::new(
            app.friends.clone(),
            FRIEND_CACHE.clone(),
            app.users.clone(),
            app.groups.clone(),
            app.network.clone(),
        )
    }
}

impl From<actix_web::web::Data<AppData>> for CollaborationInviteActions {
    fn from(app: actix_web::web::Data<AppData>) -> CollaborationInviteActions {
        CollaborationInviteActions::new(
            app.collab_invites.clone(),
            app.project_metadata.clone(),
            PROJECT_CACHE.clone(),
            app.network.clone(),
        )
    }
}

impl From<actix_web::web::Data<AppData>> for NetworkActions {
    fn from(app: actix_web::web::Data<AppData>) -> NetworkActions {
        NetworkActions::new(
            app.project_metadata.clone(),
            PROJECT_CACHE.clone(),
            app.network.clone(),
            app.occupant_invites.clone(),
            app.recorded_messages.clone(),
        )
    }
}

impl From<actix_web::web::Data<AppData>> for GroupActions {
    fn from(app: actix_web::web::Data<AppData>) -> GroupActions {
        GroupActions::new(app.groups.clone(), app.users.clone())
    }
}

impl From<actix_web::web::Data<AppData>> for SettingsActions {
    fn from(app: actix_web::web::Data<AppData>) -> SettingsActions {
        SettingsActions::new(app.users.clone(), app.groups.clone())
    }
}

impl From<actix_web::web::Data<AppData>> for OAuthActions {
    fn from(app: actix_web::web::Data<AppData>) -> OAuthActions {
        OAuthActions::new(
            app.oauth_clients.clone(),
            app.oauth_tokens.clone(),
            app.oauth_codes.clone(),
        )
    }
}

impl From<actix_web::web::Data<AppData>> for LibraryActions {
    fn from(app: actix_web::web::Data<AppData>) -> LibraryActions {
        LibraryActions::new(app.libraries.clone())
    }
}

impl From<actix_web::web::Data<AppData>> for UserActions {
    fn from(app: actix_web::web::Data<AppData>) -> UserActions {
        let data = UserActionData {
            users: app.users.clone(),
            banned_accounts: app.banned_accounts.clone(),
            password_tokens: app.password_tokens.clone(),
            metrics: app.metrics.clone(),

            project_cache: PROJECT_CACHE.clone(),
            project_metadata: app.project_metadata.clone(),
            network: app.network.clone(),

            friend_cache: FRIEND_CACHE.clone(),

            mailer: app.mailer.clone(),
            sender: app.sender.clone(),
            public_url: app.settings.public_url.clone(),
        };
        UserActions::new(data)
    }
}

impl From<actix_web::web::Data<AppData>> for HostActions {
    fn from(app: actix_web::web::Data<AppData>) -> HostActions {
        HostActions::new(app.authorized_services.clone())
    }
}

async fn update_tor_nodes(tor_exit_nodes: &Collection<TorNode>) -> Result<(), UserError> {
    let url = "https://check.torproject.org/torbulkexitlist";
    let response = reqwest::get(url)
        .await
        .map_err(InternalError::TorNodeListFetchError)?;

    let node_list: Vec<TorNode> = response
        .text()
        .await
        .map_err(|_err| UserError::InternalError)?
        .split_ascii_whitespace()
        .map(|addr| TorNode {
            addr: addr.to_string(),
        })
        .collect();

    tor_exit_nodes
        .delete_many(doc! {}, None)
        .await
        .map_err(InternalError::DatabaseConnectionError)?;

    tor_exit_nodes
        .insert_many(node_list, None)
        .await
        .map_err(InternalError::DatabaseConnectionError)?;

    Ok(())
}

#[derive(Deserialize, Serialize)]
struct TorNode {
    addr: String,
}

fn is_opera_vpn(addr: &str) -> bool {
    let opera_prefixes = ["77.111.244.", "77.111.245.", "77.111.246.", "77.111.247."];
    opera_prefixes
        .into_iter()
        .any(|prefix| addr.starts_with(prefix))
}

#[cfg(test)]
mod tests {
    use netsblox_cloud_common::api;

    use super::*;
    use crate::test_utils;

    #[actix_web::test]
    #[ignore]
    async fn test_save_role_blob() {
        todo!();
    }

    #[actix_web::test]
    #[ignore]
    async fn test_save_role_set_transient_false() {
        todo!();
    }
<<<<<<< HEAD
=======

    #[actix_web::test]
    async fn test_respond_to_request() {
        let sender: User = api::NewUser {
            username: "sender".into(),
            email: "sender@netsblox.org".into(),
            password: None,
            group_id: None,
            role: None,
        }
        .into();
        let rcvr: User = api::NewUser {
            username: "rcvr".into(),
            email: "rcvr@netsblox.org".into(),
            password: None,
            group_id: None,
            role: None,
        }
        .into();
        let link = FriendLink::new(sender.username.clone(), rcvr.username.clone(), None);

        test_utils::setup()
            .with_users(&[sender.clone(), rcvr.clone()])
            .with_friend_links(&[link])
            .run(|app_data| async move {
                let link = app_data
                    .respond_to_request(&rcvr.username, &sender.username, FriendLinkState::Approved)
                    .await
                    .unwrap();

                assert!(matches!(link.state, FriendLinkState::Approved));
            })
            .await;
    }

    #[actix_web::test]
    async fn test_respond_to_request_404() {
        test_utils::setup()
            .run(|app_data| async move {
                let result = app_data
                    .respond_to_request("rcvr", "sender", FriendLinkState::Approved)
                    .await;

                assert!(matches!(result, Err(UserError::InviteNotFoundError)));
            })
            .await;
    }

    #[actix_web::test]
    async fn test_respond_to_request_rejected() {
        let sender: User = api::NewUser {
            username: "sender".into(),
            email: "sender@netsblox.org".into(),
            password: None,
            group_id: None,
            role: None,
        }
        .into();
        let rcvr: User = api::NewUser {
            username: "rcvr".into(),
            email: "rcvr@netsblox.org".into(),
            password: None,
            group_id: None,
            role: None,
        }
        .into();
        let link = FriendLink::new(
            sender.username.clone(),
            rcvr.username.clone(),
            Some(FriendLinkState::Rejected),
        );

        test_utils::setup()
            .with_users(&[sender.clone(), rcvr.clone()])
            .with_friend_links(&[link])
            .run(|app_data| async move {
                let result = app_data
                    .respond_to_request("rcvr", "sender", FriendLinkState::Approved)
                    .await;

                assert!(matches!(result, Err(UserError::InviteNotFoundError)));
            })
            .await;
    }

    #[actix_web::test]
    async fn test_respond_to_request_approved() {
        let sender: User = api::NewUser {
            username: "sender".into(),
            email: "sender@netsblox.org".into(),
            password: None,
            group_id: None,
            role: None,
        }
        .into();
        let rcvr: User = api::NewUser {
            username: "rcvr".into(),
            email: "rcvr@netsblox.org".into(),
            password: None,
            group_id: None,
            role: None,
        }
        .into();
        let link = FriendLink::new(
            sender.username.clone(),
            rcvr.username.clone(),
            Some(FriendLinkState::Approved),
        );

        test_utils::setup()
            .with_users(&[sender.clone(), rcvr.clone()])
            .with_friend_links(&[link])
            .run(|app_data| async move {
                let result = app_data
                    .respond_to_request("rcvr", "sender", FriendLinkState::Approved)
                    .await;

                assert!(matches!(result, Err(UserError::InviteNotFoundError)));
            })
            .await;
    }

    #[actix_web::test]
    async fn test_respond_to_request_blocked() {
        let sender: User = api::NewUser {
            username: "sender".into(),
            email: "sender@netsblox.org".into(),
            password: None,
            group_id: None,
            role: None,
        }
        .into();
        let rcvr: User = api::NewUser {
            username: "rcvr".into(),
            email: "rcvr@netsblox.org".into(),
            password: None,
            group_id: None,
            role: None,
        }
        .into();
        let link = FriendLink::new(
            sender.username.clone(),
            rcvr.username.clone(),
            Some(FriendLinkState::Blocked),
        );

        test_utils::setup()
            .with_users(&[sender.clone(), rcvr.clone()])
            .with_friend_links(&[link])
            .run(|app_data| async move {
                let result = app_data
                    .respond_to_request("rcvr", "sender", FriendLinkState::Approved)
                    .await;

                assert!(matches!(result, Err(UserError::InviteNotFoundError)));
            })
            .await;
    }

    #[actix_web::test]
    async fn test_lookup_friends() {
        let user: User = api::NewUser {
            username: "user".into(),
            email: "user@netsblox.org".into(),
            password: None,
            group_id: None,
            role: None,
        }
        .into();
        let f1: User = api::NewUser {
            username: "f1".into(),
            email: "f1@netsblox.org".into(),
            password: None,
            group_id: None,
            role: None,
        }
        .into();
        let f2: User = api::NewUser {
            username: "f2".into(),
            email: "f2@netsblox.org".into(),
            password: None,
            group_id: None,
            role: None,
        }
        .into();
        let u3: User = api::NewUser {
            username: "u3".into(),
            email: "u3@netsblox.org".into(),
            password: None,
            group_id: None,
            role: None,
        }
        .into();

        let l1 = FriendLink::new(
            user.username.clone(),
            f1.username.clone(),
            Some(FriendLinkState::Approved),
        );
        let l2 = FriendLink::new(
            f2.username.clone(),
            user.username.clone(),
            Some(FriendLinkState::Approved),
        );

        test_utils::setup()
            .with_users(&[user, f1, f2, u3])
            .with_friend_links(&[l1, l2])
            .run(|app_data| async move {
                let friends = app_data.lookup_friends("user").await.unwrap();

                assert_eq!(friends.len(), 2);
            })
            .await;
    }

    #[actix_web::test]
    async fn test_lookup_friends_admin() {
        let admin: User = api::NewUser {
            username: "admin".into(),
            email: "admin@netsblox.org".into(),
            password: None,
            group_id: None,
            role: Some(UserRole::Admin),
        }
        .into();
        let u1: User = api::NewUser {
            username: "u1".into(),
            email: "u1@netsblox.org".into(),
            password: None,
            group_id: None,
            role: None,
        }
        .into();
        let u2: User = api::NewUser {
            username: "u2".into(),
            email: "u2@netsblox.org".into(),
            password: None,
            group_id: None,
            role: None,
        }
        .into();
        let u3: User = api::NewUser {
            username: "u3".into(),
            email: "u3@netsblox.org".into(),
            password: None,
            group_id: None,
            role: None,
        }
        .into();

        test_utils::setup()
            .with_users(&[admin, u1, u2, u3])
            .run(|app_data| async move {
                let friends = app_data.lookup_friends("admin").await.unwrap();

                assert_eq!(friends.len(), 3);
            })
            .await;
    }

    #[actix_web::test]
    async fn test_lookup_friends_member() {
        let owner: User = api::NewUser {
            username: "owner".into(),
            email: "owner@netsblox.org".into(),
            password: None,
            group_id: None,
            role: None,
        }
        .into();
        let group = Group::new(owner.username.clone(), "some_group".into());
        let m1: User = api::NewUser {
            username: "m1".into(),
            email: "m1@netsblox.org".into(),
            password: None,
            group_id: Some(group.id.clone()),
            role: None,
        }
        .into();
        let m2: User = api::NewUser {
            username: "m2".into(),
            email: "m2@netsblox.org".into(),
            password: None,
            group_id: Some(group.id.clone()),
            role: None,
        }
        .into();
        let u3: User = api::NewUser {
            username: "u3".into(),
            email: "u3@netsblox.org".into(),
            password: None,
            group_id: None,
            role: None,
        }
        .into();

        let l1 = FriendLink::new(
            m1.username.clone(),
            u3.username.clone(),
            Some(FriendLinkState::Approved),
        );

        test_utils::setup()
            .with_users(&[owner, m1.clone(), m2, u3])
            .with_friend_links(&[l1]) // this link should be ignored
            .with_groups(&[group])
            .run(|app_data| async move {
                let friends = app_data.lookup_friends(&m1.username).await.unwrap();

                dbg!(&friends);
                assert_eq!(friends.len(), 2);
                assert!(friends.contains(&"m2".to_string()));
                assert!(friends.contains(&"owner".to_string()));
            })
            .await;
    }

    #[actix_web::test]
    async fn test_lookup_friends_group_owner() {
        let owner: User = api::NewUser {
            username: "owner".into(),
            email: "owner@netsblox.org".into(),
            password: None,
            group_id: None,
            role: None,
        }
        .into();
        let group = Group::new(owner.username.clone(), "some_group".into());
        let m1: User = api::NewUser {
            username: "m1".into(),
            email: "m1@netsblox.org".into(),
            password: None,
            group_id: Some(group.id.clone()),
            role: None,
        }
        .into();
        let m2: User = api::NewUser {
            username: "m2".into(),
            email: "m2@netsblox.org".into(),
            password: None,
            group_id: Some(group.id.clone()),
            role: None,
        }
        .into();
        let f1: User = api::NewUser {
            username: "f1".into(),
            email: "f1@netsblox.org".into(),
            password: None,
            group_id: None,
            role: None,
        }
        .into();
        let u1: User = api::NewUser {
            username: "u1".into(),
            email: "u1@netsblox.org".into(),
            password: None,
            group_id: None,
            role: None,
        }
        .into();

        let l1 = FriendLink::new(
            owner.username.clone(),
            f1.username.clone(),
            Some(FriendLinkState::Approved),
        );

        test_utils::setup()
            .with_users(&[owner.clone(), m1, m2, f1, u1])
            .with_friend_links(&[l1]) // this link should be ignored
            .with_groups(&[group])
            .run(|app_data| async move {
                let friends = app_data.lookup_friends(&owner.username).await.unwrap();

                assert_eq!(friends.len(), 3);
                assert!(friends.contains(&"m1".to_string()));
                assert!(friends.contains(&"m2".to_string()));
                assert!(friends.contains(&"f1".to_string()));
            })
            .await;
    }
>>>>>>> 49e27666
}<|MERGE_RESOLUTION|>--- conflicted
+++ resolved
@@ -392,305 +392,6 @@
         Ok(cache.get(id).unwrap().clone())
     }
 
-<<<<<<< HEAD
-=======
-    /// Get a unique project name for the given user and preferred name.
-    pub async fn get_valid_project_name(
-        &self,
-        owner: &str,
-        basename: &str,
-    ) -> Result<String, UserError> {
-        projects::ensure_valid_name(basename)?;
-
-        let query = doc! {"owner": &owner};
-        let cursor = self
-            .project_metadata
-            .find(query, None)
-            .await
-            .map_err(InternalError::DatabaseConnectionError)?;
-        let project_names = cursor
-            .try_collect::<Vec<_>>()
-            .await
-            .map_err(InternalError::DatabaseConnectionError)?
-            .iter()
-            .map(|md| md.name.to_owned())
-            .collect();
-
-        Ok(get_unique_name(project_names, basename))
-    }
-
-    pub async fn import_project(
-        &self,
-        owner: &str,
-        name: &str,
-        roles: &mut HashMap<RoleId, RoleData>,
-        save_state: Option<SaveState>,
-    ) -> Result<ProjectMetadata, UserError> {
-        let unique_name = self.get_valid_project_name(owner, name).await?;
-
-        // Prepare the roles (ensure >=1 exists; upload them)
-        if roles.is_empty() {
-            roles.insert(
-                RoleId::new(Uuid::new_v4().to_string()),
-                RoleData {
-                    name: "myRole".to_owned(),
-                    code: "".to_owned(),
-                    media: "".to_owned(),
-                },
-            );
-        };
-
-        let role_mds: Vec<RoleMetadata> = join_all(
-            roles
-                .values()
-                .map(|role| self.upload_role(owner, &unique_name, role)),
-        )
-        .await
-        .into_iter()
-        .collect::<Result<Vec<RoleMetadata>, _>>()?;
-
-        let roles: HashMap<RoleId, RoleMetadata> =
-            roles.keys().cloned().zip(role_mds.into_iter()).collect();
-
-        let save_state = save_state.unwrap_or(SaveState::Created);
-        let metadata = ProjectMetadata::new(owner, &unique_name, roles, save_state);
-        self.project_metadata
-            .insert_one(metadata.clone(), None)
-            .await
-            .map_err(InternalError::DatabaseConnectionError)?;
-
-        Ok(metadata)
-    }
-
-    async fn upload_role(
-        &self,
-        owner: &str,
-        project_name: &str,
-        role: &RoleData,
-    ) -> Result<RoleMetadata, UserError> {
-        let is_guest = owner.starts_with('_');
-        let top_level = if is_guest { "guests" } else { "users" };
-        let basepath = format!("{}/{}/{}/{}", top_level, owner, project_name, &role.name);
-        let src_path = format!("{}/code.xml", &basepath);
-        let media_path = format!("{}/media.xml", &basepath);
-
-        self.upload(&media_path, role.media.to_owned()).await?;
-        self.upload(&src_path, role.code.to_owned()).await?;
-
-        Ok(RoleMetadata {
-            name: role.name.to_owned(),
-            code: src_path,
-            media: media_path,
-            updated: DateTime::now(),
-        })
-    }
-
-    async fn delete(&self, key: String) -> Result<(), UserError> {
-        let request = DeleteObjectRequest {
-            bucket: self.bucket.clone(),
-            key,
-            ..Default::default()
-        };
-
-        self.s3
-            .delete_object(request)
-            .await
-            .map_err(|_err| InternalError::S3Error)?;
-
-        Ok(())
-    }
-
-    async fn upload(&self, key: &str, body: String) -> Result<PutObjectOutput, InternalError> {
-        let request = PutObjectRequest {
-            bucket: self.bucket.clone(),
-            key: String::from(key),
-            body: Some(String::into_bytes(body).into()),
-            ..Default::default()
-        };
-        self.s3.put_object(request).await.map_err(|err| {
-            warn!("Unable to upload to s3: {}", err);
-            InternalError::S3Error
-        })
-    }
-
-    async fn download(&self, key: &str) -> Result<String, InternalError> {
-        let request = GetObjectRequest {
-            bucket: self.bucket.clone(),
-            key: String::from(key),
-            ..Default::default()
-        };
-
-        let output = self
-            .s3
-            .get_object(request)
-            .await
-            .map_err(|_err| InternalError::S3Error)?;
-        let byte_str = output
-            .body
-            .unwrap()
-            .map_ok(|b| b.to_vec())
-            .try_concat()
-            .await
-            .map_err(|_err| InternalError::S3ContentError)?;
-
-        String::from_utf8(byte_str).map_err(|_err| InternalError::S3ContentError)
-    }
-
-    pub async fn fetch_project(&self, metadata: &ProjectMetadata) -> Result<Project, UserError> {
-        let (keys, values): (Vec<_>, Vec<_>) = metadata.roles.clone().into_iter().unzip();
-        // TODO: make fetch_role fallible
-        let role_data = join_all(values.iter().map(|v| self.fetch_role(v))).await;
-
-        let roles = keys
-            .into_iter()
-            .zip(role_data)
-            .filter_map(|(k, data)| data.map(|d| (k, d)).ok())
-            .collect::<HashMap<RoleId, _>>();
-
-        Ok(Project {
-            id: metadata.id.to_owned(),
-            name: metadata.name.to_owned(),
-            owner: metadata.owner.to_owned(),
-            updated: metadata.updated.to_owned(),
-            state: metadata.state.to_owned(),
-            collaborators: metadata.collaborators.to_owned(),
-            origin_time: metadata.origin_time,
-            save_state: metadata.save_state.to_owned(),
-            roles,
-        })
-    }
-
-    pub async fn delete_project(
-        &self,
-        metadata: ProjectMetadata,
-    ) -> Result<ProjectMetadata, UserError> {
-        let query = doc! {"id": &metadata.id};
-        let metadata = self
-            .project_metadata
-            .find_one_and_delete(query, None)
-            .await
-            .map_err(InternalError::DatabaseConnectionError)?
-            .ok_or(UserError::ProjectNotFoundError)?;
-
-        let paths = metadata
-            .roles
-            .clone()
-            .into_values()
-            .flat_map(|role| vec![role.code, role.media]);
-
-        join_all(paths.map(move |path| self.delete(path)))
-            .await
-            .into_iter()
-            .collect::<Result<Vec<_>, _>>()?;
-
-        // TODO: send update to any current occupants
-        Ok(metadata)
-    }
-
-    pub async fn fetch_role(&self, metadata: &RoleMetadata) -> Result<RoleData, InternalError> {
-        let (code, media) = join!(
-            self.download(&metadata.code),
-            self.download(&metadata.media),
-        );
-        Ok(RoleData {
-            name: metadata.name.to_owned(),
-            code: code?,
-            media: media?,
-        })
-    }
-
-    /// Send updated room state and update project cache when room structure is changed or renamed
-    pub fn on_room_changed(&self, updated_project: ProjectMetadata) {
-        self.network.do_send(topology::SendRoomState {
-            project: updated_project.clone(),
-        });
-
-        self.update_project_cache(updated_project);
-    }
-
-    pub async fn save_role(
-        &self,
-        metadata: &ProjectMetadata,
-        role_id: &RoleId,
-        role: RoleData,
-    ) -> Result<ProjectMetadata, UserError> {
-        let role_md = self
-            .upload_role(&metadata.owner, &metadata.name, &role)
-            .await?;
-
-        // check if the (public) project needs to be re-approved
-        let state = match metadata.state {
-            PublishState::Public => {
-                let needs_approval = libraries::is_approval_required(&role.code);
-                if needs_approval {
-                    PublishState::PendingApproval
-                } else {
-                    PublishState::Public
-                }
-            }
-            _ => metadata.state.clone(),
-        };
-
-        let query = doc! {"id": &metadata.id};
-        let update = doc! {
-            "$set": {
-                &format!("roles.{}", role_id): role_md,
-                "saveState": SaveState::Saved,
-                "state": state,
-            }
-        };
-        let options = FindOneAndUpdateOptions::builder()
-            .return_document(ReturnDocument::After)
-            .build();
-
-        let updated_metadata = self
-            .project_metadata
-            .find_one_and_update(query, update, options)
-            .await
-            .map_err(InternalError::DatabaseConnectionError)?
-            .ok_or(UserError::ProjectNotFoundError)?;
-
-        self.on_room_changed(updated_metadata.clone());
-
-        Ok(updated_metadata)
-    }
-
-    pub async fn create_role(
-        &self,
-        metadata: ProjectMetadata,
-        role_data: RoleData,
-    ) -> Result<ProjectMetadata, UserError> {
-        let mut role_md = self
-            .upload_role(&metadata.owner, &metadata.name, &role_data)
-            .await?;
-
-        let options = FindOneAndUpdateOptions::builder()
-            .return_document(ReturnDocument::After)
-            .build();
-
-        let role_names = metadata
-            .roles
-            .into_values()
-            .map(|r| r.name)
-            .collect::<Vec<_>>();
-        let role_name = get_unique_name(role_names, &role_md.name);
-        role_md.name = role_name;
-
-        let role_id = Uuid::new_v4();
-        let query = doc! {"id": metadata.id};
-        let update = doc! {"$set": {&format!("roles.{}", role_id): role_md}};
-        let updated_metadata = self
-            .project_metadata
-            .find_one_and_update(query, update, options)
-            .await
-            .map_err(InternalError::DatabaseConnectionError)?
-            .ok_or(UserError::ProjectNotFoundError)?;
-
-        self.on_room_changed(updated_metadata.clone());
-        Ok(updated_metadata)
-    }
-
->>>>>>> 49e27666
     // Membership queries (cached)
     pub async fn keep_members(&self, usernames: HashSet<String>) -> Result<Vec<String>, UserError> {
         let cache = MEMBERSHIP_CACHE.write().await;
@@ -769,363 +470,6 @@
             .unwrap_or(false)
     }
 
-    // Friend-related features
-<<<<<<< HEAD
-=======
-    fn get_cached_friends(&self, username: &str) -> Option<Vec<String>> {
-        let mut cache = FRIEND_CACHE.write().unwrap();
-        cache.get(username).map(|friends| friends.to_owned())
-    }
-
-    async fn lookup_friends(&self, username: &str) -> Result<Vec<String>, UserError> {
-        let query = doc! {"username": &username};
-        let user = self
-            .users
-            .find_one(query, None)
-            .await
-            .map_err(InternalError::DatabaseConnectionError)?
-            .ok_or(UserError::UserNotFoundError)?;
-
-        let is_universal_friend = matches!(user.role, UserRole::Admin);
-
-        let friend_names: Vec<_> = if is_universal_friend {
-            self.users
-                .find(doc! {}, None)
-                .await
-                .map_err(InternalError::DatabaseConnectionError)?
-                .try_collect::<Vec<User>>()
-                .await
-                .map_err(InternalError::DatabaseConnectionError)?
-                .into_iter()
-                .map(|user| user.username)
-                .filter(|name| name != username)
-                .collect()
-        } else if let Some(group_id) = user.group_id {
-            // get owner + all members
-            let query = doc! {"id": &group_id};
-            let group = self
-                .groups
-                .find_one(query, None)
-                .await
-                .map_err(InternalError::DatabaseConnectionError)?
-                .ok_or(UserError::GroupNotFoundError)?;
-            let members = self.lookup_members(std::iter::once(&group_id)).await?;
-
-            std::iter::once(group.owner)
-                .chain(members.into_iter().map(|user| user.username))
-                .filter(|name| name != username)
-                .collect()
-        } else {
-            // look up:
-            //   - members of any group we own
-            //   - accepted friend requests/links
-            let query = doc! {"owner": &username};
-            let groups = self
-                .groups
-                .find(query, None)
-                .await
-                .map_err(InternalError::DatabaseConnectionError)?
-                .try_collect::<Vec<_>>()
-                .await
-                .map_err(InternalError::DatabaseConnectionError)?;
-            let group_ids = groups.into_iter().map(|group| group.id);
-            let members = self.lookup_members(group_ids).await?;
-
-            let query = doc! {"$or": [
-                {"sender": &username, "state": FriendLinkState::Approved},
-                {"recipient": &username, "state": FriendLinkState::Approved}
-            ]};
-            let cursor = self
-                .friends
-                .find(query, None)
-                .await
-                .map_err(InternalError::DatabaseConnectionError)?;
-            let links = cursor
-                .try_collect::<Vec<_>>()
-                .await
-                .map_err(InternalError::DatabaseConnectionError)?;
-
-            links
-                .into_iter()
-                .map(|l| {
-                    if l.sender == username {
-                        l.recipient
-                    } else {
-                        l.sender
-                    }
-                })
-                .chain(members.into_iter().map(|user| user.username))
-                .collect()
-        };
-
-        Ok(friend_names)
-    }
-
-    async fn lookup_members<T>(
-        &self,
-        group_ids: impl Iterator<Item = T>,
-    ) -> Result<Vec<User>, UserError>
-    where
-        T: Borrow<GroupId>,
-    {
-        let member_queries: Vec<_> = group_ids.map(|id| doc! {"groupId": id.borrow()}).collect();
-        if !member_queries.is_empty() {
-            let query = doc! {"$or": member_queries};
-
-            let members = self
-                .users
-                .find(query, None)
-                .await
-                .map_err(InternalError::DatabaseConnectionError)?
-                .try_collect::<Vec<_>>()
-                .await
-                .map_err(InternalError::DatabaseConnectionError)?;
-
-            Ok(members)
-        } else {
-            Ok(Vec::new())
-        }
-    }
-
-    /// Invalidate the relevant cached values when a user is added or removed
-    /// from a group
-    pub async fn group_members_updated(&self, group_id: &GroupId) {
-        if let Ok(members) = self.lookup_members(std::iter::once(group_id)).await {
-            let mut cache = FRIEND_CACHE.write().unwrap();
-            members.into_iter().for_each(|user| {
-                cache.pop(&user.username);
-            });
-        } else {
-            error!("Error occurred while retrieving members for {}", group_id);
-        }
-    }
-
-    pub async fn get_friends(&self, username: &str) -> Result<Vec<String>, UserError> {
-        let friend_names = if let Some(names) = self.get_cached_friends(username) {
-            names
-        } else {
-            let names = self.lookup_friends(username).await?;
-            let mut cache = FRIEND_CACHE.write().unwrap();
-            cache.put(username.to_owned(), names.clone());
-            names
-        };
-        Ok(friend_names)
-    }
-
-    pub async fn unfriend(&self, owner: &str, friend: &str) -> Result<FriendLink, UserError> {
-        let query = doc! {
-            "$or": [
-                {"sender": &owner, "recipient": &friend, "state": FriendLinkState::Approved},
-                {"sender": &friend, "recipient": &owner, "state": FriendLinkState::Approved}
-            ]
-        };
-        let link = self
-            .friends
-            .find_one_and_delete(query, None)
-            .await
-            .map_err(InternalError::DatabaseConnectionError)?
-            .ok_or(UserError::FriendNotFoundError)?;
-
-        // invalidate friend cache
-        let mut cache = FRIEND_CACHE.write().unwrap();
-        cache.pop(owner);
-        cache.pop(friend);
-        Ok(link)
-    }
-
-    pub async fn block_user(&self, owner: &str, other_user: &str) -> Result<FriendLink, UserError> {
-        let query = doc! {
-            "$or": [
-                {"sender": &owner, "recipient": &other_user},
-                {"sender": &other_user, "recipient": &owner}
-            ]
-        };
-        let link = FriendLink::new(
-            owner.to_owned(),
-            other_user.to_owned(),
-            Some(FriendLinkState::Blocked),
-        );
-        let update = doc! {
-            "$set": {
-                "state": &link.state,
-                "updatedAt": &link.updated_at,
-            },
-            "$setOnInsert": {
-                "createdAt": &link.created_at,
-            },
-        };
-        let options = FindOneAndUpdateOptions::builder()
-            .return_document(ReturnDocument::Before)
-            .upsert(true)
-            .build();
-
-        let original = self
-            .friends
-            .find_one_and_update(query, update, options)
-            .await
-            .map_err(InternalError::DatabaseConnectionError)?;
-
-        // invalidate friend cache
-        if let Some(mut original) = original {
-            let mut cache = FRIEND_CACHE.write().unwrap();
-            cache.pop(owner);
-            cache.pop(other_user);
-
-            original.state = link.state;
-            original.updated_at = link.updated_at;
-
-            Ok(original)
-        } else {
-            Ok(link)
-        }
-    }
-
-    pub async fn unblock_user(&self, owner: &str, other_user: &str) -> Result<(), UserError> {
-        let query = doc! {
-            "sender": &owner,
-            "recipient": &other_user,
-            "state": FriendLinkState::Blocked,
-        };
-        self.friends
-            .delete_one(query, None)
-            .await
-            .map_err(InternalError::DatabaseConnectionError)?;
-
-        // No need to invalidate cache since it only caches the list of friend names
-        Ok(())
-    }
-
-    pub async fn list_invites(&self, owner: &str) -> Result<Vec<FriendInvite>, UserError> {
-        let query = doc! {"recipient": &owner, "state": FriendLinkState::Pending}; // TODO: ensure they are still pending
-        let cursor = self
-            .friends
-            .find(query, None)
-            .await
-            .map_err(InternalError::DatabaseConnectionError)?;
-        let invites: Vec<FriendInvite> = cursor
-            .try_collect::<Vec<_>>()
-            .await
-            .map_err(InternalError::DatabaseConnectionError)?
-            .into_iter()
-            .map(|link| link.into())
-            .collect();
-
-        Ok(invites)
-    }
-
-    pub async fn send_invite(
-        &self,
-        owner: &str,
-        recipient: &str,
-    ) -> Result<FriendLinkState, UserError> {
-        let query = doc! {
-            "sender": &recipient,
-            "recipient": &owner,
-            "state": FriendLinkState::Pending
-        };
-
-        let update = doc! {"$set": {"state": FriendLinkState::Approved}};
-        let approved_existing = self
-            .friends
-            .update_one(query, update, None)
-            .await
-            .map_err(InternalError::DatabaseConnectionError)?
-            .modified_count
-            > 0;
-
-        let state = if approved_existing {
-            let mut cache = FRIEND_CACHE.write().unwrap();
-            cache.pop(owner);
-            cache.pop(recipient);
-
-            // TODO: send msg about removing the existing invite
-
-            FriendLinkState::Approved
-        } else {
-            let query = doc! {
-                "$or": [
-                    {"sender": &owner, "recipient": &recipient, "state": FriendLinkState::Blocked},
-                    {"sender": &recipient, "recipient": &owner, "state": FriendLinkState::Blocked},
-                    {"sender": &owner, "recipient": &recipient, "state": FriendLinkState::Approved},
-                    {"sender": &recipient, "recipient": &owner, "state": FriendLinkState::Approved},
-                ]
-            };
-
-            let link = FriendLink::new(owner.to_owned(), recipient.to_owned(), None);
-            let update = doc! {"$setOnInsert": &link};
-            let options = FindOneAndUpdateOptions::builder().upsert(true).build();
-            let result = self
-                .friends
-                .find_one_and_update(query, update, options)
-                .await
-                .map_err(InternalError::DatabaseConnectionError)?;
-
-            if let Some(link) = result {
-                // user is already blocked or approved
-                link.state
-            } else {
-                // new friend link
-                let request: FriendInvite = link.into();
-                self.network
-                    .send(network::topology::FriendRequestChangeMsg::new(
-                        network::topology::ChangeType::Add,
-                        request.clone(),
-                    ))
-                    .await
-                    .map_err(InternalError::ActixMessageError)?;
-
-                FriendLinkState::Pending
-            }
-        };
-
-        Ok(state)
-    }
-
-    pub async fn respond_to_request(
-        &self,
-        recipient: &str,
-        sender: &str,
-        resp: FriendLinkState,
-    ) -> Result<FriendLink, UserError> {
-        let query = doc! {
-          "recipient": &recipient,
-          "sender": &sender,
-          "state": FriendLinkState::Pending
-        };
-        let update = doc! {"$set": {"state": &resp}};
-
-        let options = FindOneAndUpdateOptions::builder()
-            .return_document(ReturnDocument::After)
-            .build();
-
-        let link = self
-            .friends
-            .find_one_and_update(query, update, options)
-            .await
-            .map_err(InternalError::DatabaseConnectionError)?
-            .ok_or(UserError::InviteNotFoundError)?;
-
-        let friend_list_changed = matches!(resp, FriendLinkState::Approved);
-        if friend_list_changed {
-            // invalidate cache
-            let mut cache = FRIEND_CACHE.write().unwrap();
-            cache.pop(sender);
-            cache.pop(recipient);
-        }
-
-        let request: FriendInvite = link.clone().into();
-        self.network
-            .send(network::topology::FriendRequestChangeMsg::new(
-                network::topology::ChangeType::Remove,
-                request.clone(),
-            ))
-            .await
-            .map_err(InternalError::ActixMessageError)?;
-
-        Ok(link)
-    }
-
->>>>>>> 49e27666
     // Tor-related restrictions
     pub async fn ensure_not_tor_ip(&self, ip_addr: &IpAddr) -> Result<(), UserError> {
         let ip_addr = ip_addr.to_string();
@@ -1374,389 +718,4 @@
     async fn test_save_role_set_transient_false() {
         todo!();
     }
-<<<<<<< HEAD
-=======
-
-    #[actix_web::test]
-    async fn test_respond_to_request() {
-        let sender: User = api::NewUser {
-            username: "sender".into(),
-            email: "sender@netsblox.org".into(),
-            password: None,
-            group_id: None,
-            role: None,
-        }
-        .into();
-        let rcvr: User = api::NewUser {
-            username: "rcvr".into(),
-            email: "rcvr@netsblox.org".into(),
-            password: None,
-            group_id: None,
-            role: None,
-        }
-        .into();
-        let link = FriendLink::new(sender.username.clone(), rcvr.username.clone(), None);
-
-        test_utils::setup()
-            .with_users(&[sender.clone(), rcvr.clone()])
-            .with_friend_links(&[link])
-            .run(|app_data| async move {
-                let link = app_data
-                    .respond_to_request(&rcvr.username, &sender.username, FriendLinkState::Approved)
-                    .await
-                    .unwrap();
-
-                assert!(matches!(link.state, FriendLinkState::Approved));
-            })
-            .await;
-    }
-
-    #[actix_web::test]
-    async fn test_respond_to_request_404() {
-        test_utils::setup()
-            .run(|app_data| async move {
-                let result = app_data
-                    .respond_to_request("rcvr", "sender", FriendLinkState::Approved)
-                    .await;
-
-                assert!(matches!(result, Err(UserError::InviteNotFoundError)));
-            })
-            .await;
-    }
-
-    #[actix_web::test]
-    async fn test_respond_to_request_rejected() {
-        let sender: User = api::NewUser {
-            username: "sender".into(),
-            email: "sender@netsblox.org".into(),
-            password: None,
-            group_id: None,
-            role: None,
-        }
-        .into();
-        let rcvr: User = api::NewUser {
-            username: "rcvr".into(),
-            email: "rcvr@netsblox.org".into(),
-            password: None,
-            group_id: None,
-            role: None,
-        }
-        .into();
-        let link = FriendLink::new(
-            sender.username.clone(),
-            rcvr.username.clone(),
-            Some(FriendLinkState::Rejected),
-        );
-
-        test_utils::setup()
-            .with_users(&[sender.clone(), rcvr.clone()])
-            .with_friend_links(&[link])
-            .run(|app_data| async move {
-                let result = app_data
-                    .respond_to_request("rcvr", "sender", FriendLinkState::Approved)
-                    .await;
-
-                assert!(matches!(result, Err(UserError::InviteNotFoundError)));
-            })
-            .await;
-    }
-
-    #[actix_web::test]
-    async fn test_respond_to_request_approved() {
-        let sender: User = api::NewUser {
-            username: "sender".into(),
-            email: "sender@netsblox.org".into(),
-            password: None,
-            group_id: None,
-            role: None,
-        }
-        .into();
-        let rcvr: User = api::NewUser {
-            username: "rcvr".into(),
-            email: "rcvr@netsblox.org".into(),
-            password: None,
-            group_id: None,
-            role: None,
-        }
-        .into();
-        let link = FriendLink::new(
-            sender.username.clone(),
-            rcvr.username.clone(),
-            Some(FriendLinkState::Approved),
-        );
-
-        test_utils::setup()
-            .with_users(&[sender.clone(), rcvr.clone()])
-            .with_friend_links(&[link])
-            .run(|app_data| async move {
-                let result = app_data
-                    .respond_to_request("rcvr", "sender", FriendLinkState::Approved)
-                    .await;
-
-                assert!(matches!(result, Err(UserError::InviteNotFoundError)));
-            })
-            .await;
-    }
-
-    #[actix_web::test]
-    async fn test_respond_to_request_blocked() {
-        let sender: User = api::NewUser {
-            username: "sender".into(),
-            email: "sender@netsblox.org".into(),
-            password: None,
-            group_id: None,
-            role: None,
-        }
-        .into();
-        let rcvr: User = api::NewUser {
-            username: "rcvr".into(),
-            email: "rcvr@netsblox.org".into(),
-            password: None,
-            group_id: None,
-            role: None,
-        }
-        .into();
-        let link = FriendLink::new(
-            sender.username.clone(),
-            rcvr.username.clone(),
-            Some(FriendLinkState::Blocked),
-        );
-
-        test_utils::setup()
-            .with_users(&[sender.clone(), rcvr.clone()])
-            .with_friend_links(&[link])
-            .run(|app_data| async move {
-                let result = app_data
-                    .respond_to_request("rcvr", "sender", FriendLinkState::Approved)
-                    .await;
-
-                assert!(matches!(result, Err(UserError::InviteNotFoundError)));
-            })
-            .await;
-    }
-
-    #[actix_web::test]
-    async fn test_lookup_friends() {
-        let user: User = api::NewUser {
-            username: "user".into(),
-            email: "user@netsblox.org".into(),
-            password: None,
-            group_id: None,
-            role: None,
-        }
-        .into();
-        let f1: User = api::NewUser {
-            username: "f1".into(),
-            email: "f1@netsblox.org".into(),
-            password: None,
-            group_id: None,
-            role: None,
-        }
-        .into();
-        let f2: User = api::NewUser {
-            username: "f2".into(),
-            email: "f2@netsblox.org".into(),
-            password: None,
-            group_id: None,
-            role: None,
-        }
-        .into();
-        let u3: User = api::NewUser {
-            username: "u3".into(),
-            email: "u3@netsblox.org".into(),
-            password: None,
-            group_id: None,
-            role: None,
-        }
-        .into();
-
-        let l1 = FriendLink::new(
-            user.username.clone(),
-            f1.username.clone(),
-            Some(FriendLinkState::Approved),
-        );
-        let l2 = FriendLink::new(
-            f2.username.clone(),
-            user.username.clone(),
-            Some(FriendLinkState::Approved),
-        );
-
-        test_utils::setup()
-            .with_users(&[user, f1, f2, u3])
-            .with_friend_links(&[l1, l2])
-            .run(|app_data| async move {
-                let friends = app_data.lookup_friends("user").await.unwrap();
-
-                assert_eq!(friends.len(), 2);
-            })
-            .await;
-    }
-
-    #[actix_web::test]
-    async fn test_lookup_friends_admin() {
-        let admin: User = api::NewUser {
-            username: "admin".into(),
-            email: "admin@netsblox.org".into(),
-            password: None,
-            group_id: None,
-            role: Some(UserRole::Admin),
-        }
-        .into();
-        let u1: User = api::NewUser {
-            username: "u1".into(),
-            email: "u1@netsblox.org".into(),
-            password: None,
-            group_id: None,
-            role: None,
-        }
-        .into();
-        let u2: User = api::NewUser {
-            username: "u2".into(),
-            email: "u2@netsblox.org".into(),
-            password: None,
-            group_id: None,
-            role: None,
-        }
-        .into();
-        let u3: User = api::NewUser {
-            username: "u3".into(),
-            email: "u3@netsblox.org".into(),
-            password: None,
-            group_id: None,
-            role: None,
-        }
-        .into();
-
-        test_utils::setup()
-            .with_users(&[admin, u1, u2, u3])
-            .run(|app_data| async move {
-                let friends = app_data.lookup_friends("admin").await.unwrap();
-
-                assert_eq!(friends.len(), 3);
-            })
-            .await;
-    }
-
-    #[actix_web::test]
-    async fn test_lookup_friends_member() {
-        let owner: User = api::NewUser {
-            username: "owner".into(),
-            email: "owner@netsblox.org".into(),
-            password: None,
-            group_id: None,
-            role: None,
-        }
-        .into();
-        let group = Group::new(owner.username.clone(), "some_group".into());
-        let m1: User = api::NewUser {
-            username: "m1".into(),
-            email: "m1@netsblox.org".into(),
-            password: None,
-            group_id: Some(group.id.clone()),
-            role: None,
-        }
-        .into();
-        let m2: User = api::NewUser {
-            username: "m2".into(),
-            email: "m2@netsblox.org".into(),
-            password: None,
-            group_id: Some(group.id.clone()),
-            role: None,
-        }
-        .into();
-        let u3: User = api::NewUser {
-            username: "u3".into(),
-            email: "u3@netsblox.org".into(),
-            password: None,
-            group_id: None,
-            role: None,
-        }
-        .into();
-
-        let l1 = FriendLink::new(
-            m1.username.clone(),
-            u3.username.clone(),
-            Some(FriendLinkState::Approved),
-        );
-
-        test_utils::setup()
-            .with_users(&[owner, m1.clone(), m2, u3])
-            .with_friend_links(&[l1]) // this link should be ignored
-            .with_groups(&[group])
-            .run(|app_data| async move {
-                let friends = app_data.lookup_friends(&m1.username).await.unwrap();
-
-                dbg!(&friends);
-                assert_eq!(friends.len(), 2);
-                assert!(friends.contains(&"m2".to_string()));
-                assert!(friends.contains(&"owner".to_string()));
-            })
-            .await;
-    }
-
-    #[actix_web::test]
-    async fn test_lookup_friends_group_owner() {
-        let owner: User = api::NewUser {
-            username: "owner".into(),
-            email: "owner@netsblox.org".into(),
-            password: None,
-            group_id: None,
-            role: None,
-        }
-        .into();
-        let group = Group::new(owner.username.clone(), "some_group".into());
-        let m1: User = api::NewUser {
-            username: "m1".into(),
-            email: "m1@netsblox.org".into(),
-            password: None,
-            group_id: Some(group.id.clone()),
-            role: None,
-        }
-        .into();
-        let m2: User = api::NewUser {
-            username: "m2".into(),
-            email: "m2@netsblox.org".into(),
-            password: None,
-            group_id: Some(group.id.clone()),
-            role: None,
-        }
-        .into();
-        let f1: User = api::NewUser {
-            username: "f1".into(),
-            email: "f1@netsblox.org".into(),
-            password: None,
-            group_id: None,
-            role: None,
-        }
-        .into();
-        let u1: User = api::NewUser {
-            username: "u1".into(),
-            email: "u1@netsblox.org".into(),
-            password: None,
-            group_id: None,
-            role: None,
-        }
-        .into();
-
-        let l1 = FriendLink::new(
-            owner.username.clone(),
-            f1.username.clone(),
-            Some(FriendLinkState::Approved),
-        );
-
-        test_utils::setup()
-            .with_users(&[owner.clone(), m1, m2, f1, u1])
-            .with_friend_links(&[l1]) // this link should be ignored
-            .with_groups(&[group])
-            .run(|app_data| async move {
-                let friends = app_data.lookup_friends(&owner.username).await.unwrap();
-
-                assert_eq!(friends.len(), 3);
-                assert!(friends.contains(&"m1".to_string()));
-                assert!(friends.contains(&"m2".to_string()));
-                assert!(friends.contains(&"f1".to_string()));
-            })
-            .await;
-    }
->>>>>>> 49e27666
 }